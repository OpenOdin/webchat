{
    "name": "webchat",
    "version": "0.3.0",
    "description": "Interoperable browser chat built on OpenOdin",
    "private": false,
    "scripts": {
        "build": "rm -rf ./dist/* ./build && mkdir -p dist && npm run tsc && npm run build-script && npm run build-app",
        "release": "rm -rf ./dist/* ./build && mkdir -p dist && npm run tsc && npm run build-script && npm run build-app-release",
        "tsc": "npx tsc",
        "build-script": "npx webpack -c webpack.globals-config.js",
        "build-app": "npx webpack -c ./webpack.config.js && cp -r ./conf-dev/*.json ./src/index.html ./src/favicon.ico ./src/gfx ./node_modules/sql.js/dist/sql-wasm.wasm ./node_modules/openodin/build/src/signatureoffloader/signatureOffloader-worker-browser.js ./node_modules/openodin/build/src/storage/crdt/crdt-worker-browser.js ./dist/ && sed -i.bak \"s/Interoperable Messaging/Interoperable Messaging ($(git rev-parse --short HEAD))/\" dist/main.js",
        "build-app-release": "npx webpack -c ./webpack.config.release.js && cp -r ./src/index.html ./src/favicon.ico ./src/gfx ./node_modules/sql.js/dist/sql-wasm.wasm ./node_modules/openodin/build/src/signatureoffloader/signatureOffloader-worker-browser.js ./node_modules/openodin/build/src/storage/crdt/crdt-worker-browser.js ./dist/ && sed -i.bak \"s/Interoperable Messaging/Interoperable Messaging ($(git rev-parse --short HEAD))/\" dist/main.js",
        "lint": "npx eslint ./src"
    },
    "repository": {
        "type": "git",
        "url": "git+https://github.com/OpenOdin/webchat"
    },
    "author": "OpenOdin",
    "bugs": {
        "url": "https://github.com/OpenOdin/webchat/issues"
    },
    "homepage": "https://openodin.com",
    "devDependencies": {
        "@riotjs/compiler": "^6.1.3",
        "@riotjs/webpack-loader": "^6.0.0",
        "@tsconfig/node14": "^1.0.1",
        "@types/node": "^14.17.21",
        "@typescript-eslint/eslint-plugin": "^6.7.3",
        "assert": "^2.1.0",
        "buffer": "^6.0.3",
        "crypto-browserify": "^3.12.0",
        "css-loader": "^6.7.1",
        "eslint": "^8.50.0",
        "mini-css-extract-plugin": "^2.6.0",
        "minidenticons": "^4.2.0",
        "path-browserify": "^1.0.1",
        "postcss": "^8.4.31",
        "postcss-loader": "^6.2.1",
        "process": "^0.11.10",
        "regenerator-runtime": "^0.13.9",
        "riot": "^6.1.2",
        "setimmediate": "^1.0.5",
        "stream-browserify": "^3.0.0",
        "tailwindcss": "^3.0.23",
        "terser-webpack-plugin": "^5.3.10",
        "ts-node": "^9.1.1",
        "typedoc": "^0.22.15",
        "typedoc-plugin-markdown": "^3.11.0",
        "typescript": "^4.4.3",
        "webpack": "^5.90.3",
        "webpack-cli": "^5.1.4",
        "webworkify": "^1.5.0"
    },
    "dependencies": {
<<<<<<< HEAD
        "minidenticons": "^4.2.0",
        "openodin": "=0.8.8",
=======
        "openodin": "=0.8.7",
>>>>>>> e619a4ce
        "sql.js": "=1.8.0"
    }
}<|MERGE_RESOLUTION|>--- conflicted
+++ resolved
@@ -53,12 +53,8 @@
         "webworkify": "^1.5.0"
     },
     "dependencies": {
-<<<<<<< HEAD
         "minidenticons": "^4.2.0",
         "openodin": "=0.8.8",
-=======
-        "openodin": "=0.8.7",
->>>>>>> e619a4ce
         "sql.js": "=1.8.0"
     }
 }